{
  "name": "formsy-react",
  "version": "0.15.1",
  "description": "A form input builder and validator for React JS",
  "repository": {
    "type": "git",
    "url": "https://github.com/christianalfoni/formsy-react.git"
  },
<<<<<<< HEAD
  "main": "src/main.js",
  "browserify": {
    "transform": [
      "babelify"
    ]
  },
=======
  "main": "lib/main.js",
>>>>>>> 8254580e
  "scripts": {
    "start": "webpack-dev-server --content-base build",
    "deploy": "NODE_ENV=production webpack -p --config webpack.production.config.js",
    "test": "node testrunner",
    "examples": "webpack-dev-server --config examples/webpack.config.js --content-base examples",
    "prepublish": "babel ./src/ -d ./lib/"
  },
  "author": "Christian Alfoni",
  "license": "MIT",
  "keywords": [
    "react",
    "form",
    "forms",
    "validation",
    "react-component"
  ],
  "dependencies": {
    "form-data-to-object": "^0.1.0"
  },
  "devDependencies": {
    "babel": "^5.6.4",
    "babel-core": "^5.1.11",
    "babel-loader": "^5.0.0",
    "jasmine-node": "^1.14.5",
    "jsdom": "^3.1.2",
    "react": "^0.14.0-beta3",
    "react-addons-test-utils": "^0.14.0-beta3",
    "react-dom": "^0.14.0-beta3",
    "webpack": "^1.7.3",
    "webpack-dev-server": "^1.7.0"
  },
  "peerDependencies": {
    "react": "^0.14.0-beta3"
  }
}<|MERGE_RESOLUTION|>--- conflicted
+++ resolved
@@ -1,25 +1,21 @@
 {
   "name": "formsy-react",
-  "version": "0.15.1",
+  "version": "0.16.0",
   "description": "A form input builder and validator for React JS",
   "repository": {
     "type": "git",
     "url": "https://github.com/christianalfoni/formsy-react.git"
   },
-<<<<<<< HEAD
   "main": "src/main.js",
   "browserify": {
     "transform": [
       "babelify"
     ]
   },
-=======
-  "main": "lib/main.js",
->>>>>>> 8254580e
   "scripts": {
     "start": "webpack-dev-server --content-base build",
     "deploy": "NODE_ENV=production webpack -p --config webpack.production.config.js",
-    "test": "node testrunner",
+    "test": "babel-node testrunner",
     "examples": "webpack-dev-server --config examples/webpack.config.js --content-base examples",
     "prepublish": "babel ./src/ -d ./lib/"
   },
@@ -39,15 +35,17 @@
     "babel": "^5.6.4",
     "babel-core": "^5.1.11",
     "babel-loader": "^5.0.0",
-    "jasmine-node": "^1.14.5",
-    "jsdom": "^3.1.2",
-    "react": "^0.14.0-beta3",
-    "react-addons-test-utils": "^0.14.0-beta3",
-    "react-dom": "^0.14.0-beta3",
+    "jsdom": "^6.5.1",
+    "lolex": "^1.3.2",
+    "nodeunit": "^0.9.1",
+    "react": "^0.14.0-rc1",
+    "react-addons-test-utils": "^0.14.0-rc1",
+    "react-dom": "^0.14.0-rc1",
+    "sinon": "^1.17.1",
     "webpack": "^1.7.3",
     "webpack-dev-server": "^1.7.0"
   },
   "peerDependencies": {
-    "react": "^0.14.0-beta3"
+    "react": "^0.14.0-rc1"
   }
 }